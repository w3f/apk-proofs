use ark_poly::{Radix2EvaluationDomain, EvaluationDomain};
use ark_bw6_761::{Fr as F, BW6_761, Fr};
use ark_ec::ProjectiveCurve;
use ark_ff::{One, PrimeField};
use ark_std::test_rng;

use bench_utils::{end_timer, start_timer};
use merlin::Transcript;

use crate::{endo, Proof, utils, KZG_BW6, point_in_g1_complement};

use crate::transcript::ApkTranscript;
use crate::signer_set::SignerSetCommitment;
use crate::kzg::{VerifierKey, PreparedVerifierKey};
use crate::bls::PublicKey;


pub struct Verifier {
    domain: Radix2EvaluationDomain<Fr>,
    kzg_pvk: PreparedVerifierKey<BW6_761>,
    h: ark_bls12_377::G1Affine,
    pks_comm: SignerSetCommitment,
    preprocessed_transcript: Transcript,
}

impl Verifier {
    pub fn new(
        domain_size: usize,
        kzg_vk: VerifierKey<BW6_761>,
        pks_comm: SignerSetCommitment,
        mut empty_transcript: Transcript,
    ) -> Self {
        // empty_transcript.set_protocol_params(); //TODO
        empty_transcript.set_signer_set(&pks_comm);
        let domain = Radix2EvaluationDomain::<Fr>::new(domain_size).unwrap();
        let kzg_pvk = kzg_vk.prepare();
        Self { domain, kzg_pvk, h: point_in_g1_complement(), pks_comm, preprocessed_transcript: empty_transcript }
    }

<<<<<<< HEAD
use crate::{endo, Proof, PublicKey, utils, PreparedVerifierKey, Bitmask};

pub fn verify(
    pks_x_comm: &ark_bw6_761::G1Affine,
    pks_y_comm: &ark_bw6_761::G1Affine,
    apk: &PublicKey,
    bitmask: &Bitmask,
    proof: &Proof,
    vk: &PreparedVerifierKey) -> bool
{
    let rng = &mut test_rng(); //TODO: method parameter

    let nu= proof.nu;

    let t_accountability = start_timer!(|| "accountability check");
    let b_at_zeta = utils::barycentric_eval_binary_at(proof.zeta, &bitmask, vk.domain);
    assert_eq!(b_at_zeta, proof.b_zeta); // accountability
    end_timer!(t_accountability);


    let t_multiexp = start_timer!(|| "multiexp");
    let nu_repr = nu.into_repr();
    let w2_comm = utils::horner(&[proof.acc_x_comm, proof.acc_y_comm], nu_repr).into_affine();
    let w1_comm = utils::horner(&[*pks_x_comm, *pks_y_comm, proof.b_comm, proof.q_comm, w2_comm], nu_repr);
    end_timer!(t_multiexp);

    let t_opening_points = start_timer!(|| "opening points evaluation");
    let w1_zeta = utils::horner_field(&[proof.pks_x_zeta, proof.pks_y_zeta, proof.b_zeta, proof.q_zeta, proof.acc_x_zeta, proof.acc_y_zeta], nu);
    let zeta_omega = proof.zeta * vk.domain.group_gen;
    let w2_zeta_omega = utils::horner_field(&[proof.acc_x_zeta_omega, proof.acc_y_zeta_omega], nu);
    end_timer!(t_opening_points);

    let r: F = u128::rand(rng).into();

    let t_kzg_batch_opening = start_timer!(|| "batched KZG openning");
    let c = w1_comm + w2_comm.mul(r); //128-bit mul //TODO: w2_comm is affine
    let v = vk.g.mul(w1_zeta + r * w2_zeta_omega); //377-bit FIXED BASE mul
    let z = proof.w1_proof.mul(proof.zeta) + proof.w2_proof.mul(r * zeta_omega); // 128-bit mul + 377 bit mul
    let lhs = c - v + z;
    let mut rhs = proof.w2_proof.mul(r);  //128-bit mul
    rhs.add_assign_mixed(&proof.w1_proof);
    let to_affine = G1Projective::batch_normalization_into_affine(&[lhs, -rhs]); // Basically, not required, BW6 Miller's loop is in projective afair
    let (lhs_affine, rhs_affine) = (to_affine[0], to_affine[1]);
    assert!(BW6_761::product_of_pairings(&[
        (lhs_affine.into(), vk.prepared_h.clone()),
        (rhs_affine.into(), vk.prepared_beta_h.clone()),
    ]).is_one());
    end_timer!(t_kzg_batch_opening);

    let t_lazy_subgroup_checks = start_timer!(|| "2 point lazy subgroup check");
    endo::subgroup_check(&lhs);
    endo::subgroup_check(&rhs);
    end_timer!(t_lazy_subgroup_checks);

    return {
        let b = proof.b_zeta;
        let x1 = proof.acc_x_zeta;
        let y1 = proof.acc_y_zeta;
        let x2 = proof.pks_x_zeta;
        let y2 = proof.pks_y_zeta;
        let x3 = proof.acc_x_zeta_omega;
        let y3 = proof.acc_y_zeta_omega;

        let a1 =
            b * (
                (x1 - x2) * (x1 - x2) * (x1 + x2 + x3)
                    - (y2 - y1) * (y2 - y1)
            ) + (F::one() - b) * (y3 - y1);

        let a2 =
            b * (
                (x1 - x2) * (y3 + y1)
                    - (y2 - y1) * (x3 - x1)
            ) + (F::one() - b) * (x3 - x1);

        let a3 = b * (F::one() - b);

        let evals = &vk.lagrange_evaluations(proof.zeta);
        let apk = apk.0.into_affine();
        let apk_plus_h = vk.h + apk;
        let a4 = (x1 - vk.h.x) * evals.l_0 + (x1 - apk_plus_h.x) * evals.l_minus_1;
        let a5 = (y1 - vk.h.y) * evals.l_0 + (y1 - apk_plus_h.y) * evals.l_minus_1;

        let s = proof.zeta - vk.domain.group_gen_inv;
        let f = proof.phi;
        a1 * s + f * (a2 * s + f * (a3 + f * (a4 + f * a5))) == proof.q_zeta * evals.vanishing_polynomial
=======
    pub fn verify(
        &self,
        apk: &PublicKey,
        bitmask: &BitVec,
        proof: &Proof,
    ) -> bool
    {
        assert_eq!(bitmask.len(), self.pks_comm.signer_set_size);
        let mut transcript = self.preprocessed_transcript.clone();
        let rng = &mut test_rng(); //TODO: remove
        transcript.append_public_input(&apk, bitmask);
        let f = transcript.get_128_bit_challenge(b"phi");

        transcript.append_proof_point(b"b_comm", &proof.b_comm);
        transcript.append_proof_point(b"acc_x_comm", &proof.acc_x_comm);
        transcript.append_proof_point(b"acc_y_comm", &proof.acc_y_comm);
        transcript.append_proof_point(b"q_comm", &proof.q_comm);
        let zeta = transcript.get_128_bit_challenge(b"zeta");

        let t_accountability = start_timer!(|| "accountability check");
        let b_at_zeta = utils::barycentric_eval_binary_at(zeta, &bitmask, self.domain);
        assert_eq!(b_at_zeta, proof.b_zeta);
        // accountability
        end_timer!(t_accountability);

        transcript.append_proof_scalar(b"b_zeta", &proof.b_zeta);
        transcript.append_proof_scalar(b"pks_x_zeta", &proof.pks_x_zeta);
        transcript.append_proof_scalar(b"pks_y_zeta", &proof.pks_y_zeta);
        transcript.append_proof_scalar(b"acc_x_zeta", &proof.acc_x_zeta);
        transcript.append_proof_scalar(b"acc_y_zeta", &proof.acc_y_zeta);
        transcript.append_proof_scalar(b"q_zeta", &proof.q_zeta);
        let nu: F = transcript.get_128_bit_challenge(b"nu");

        let t_multiexp = start_timer!(|| "multiexp");
        let nu_repr = nu.into_repr();
        let w2_comm = utils::horner(&[proof.acc_x_comm, proof.acc_y_comm], nu_repr).into_affine();
        let w1_comm = utils::horner(&[self.pks_comm.pks_x_comm, self.pks_comm.pks_y_comm, proof.b_comm, proof.q_comm, w2_comm], nu_repr).into_affine();
        end_timer!(t_multiexp);

        let t_opening_points = start_timer!(|| "opening points evaluation");
        let w1_zeta = utils::horner_field(&[proof.pks_x_zeta, proof.pks_y_zeta, proof.b_zeta, proof.q_zeta, proof.acc_x_zeta, proof.acc_y_zeta], nu);
        let zeta_omega = zeta * self.domain.group_gen;
        let w2_zeta_omega = utils::horner_field(&[proof.acc_x_zeta_omega, proof.acc_y_zeta_omega], nu);
        end_timer!(t_opening_points);

        let t_kzg_batch_opening = start_timer!(|| "batched KZG openning");
        let (total_c, total_w) = KZG_BW6::aggregate_openings(&self.kzg_pvk,
                                                             &[w1_comm, w2_comm],
                                                             &[zeta, zeta_omega],
                                                             &[w1_zeta, w2_zeta_omega],
                                                             &[proof.w1_proof, proof.w2_proof],
                                                             rng, //TODO: deterministic
        );
        assert!(KZG_BW6::batch_check_aggregated(&self.kzg_pvk, total_c, total_w));
        end_timer!(t_kzg_batch_opening);

        let t_lazy_subgroup_checks = start_timer!(|| "2 point lazy subgroup check");
        endo::subgroup_check(&total_c);
        endo::subgroup_check(&total_w);
        end_timer!(t_lazy_subgroup_checks);

        return {
            let b = proof.b_zeta;
            let x1 = proof.acc_x_zeta;
            let y1 = proof.acc_y_zeta;
            let x2 = proof.pks_x_zeta;
            let y2 = proof.pks_y_zeta;
            let x3 = proof.acc_x_zeta_omega;
            let y3 = proof.acc_y_zeta_omega;

            let a1 =
                b * (
                    (x1 - x2) * (x1 - x2) * (x1 + x2 + x3)
                        - (y2 - y1) * (y2 - y1)
                ) + (F::one() - b) * (y3 - y1);

            let a2 =
                b * (
                    (x1 - x2) * (y3 + y1)
                        - (y2 - y1) * (x3 - x1)
                ) + (F::one() - b) * (x3 - x1);

            let a3 = b * (F::one() - b);

            let evals = utils::lagrange_evaluations(zeta, self.domain);
            let apk = apk.0.into_affine();
            let apk_plus_h = self.h + apk;
            let a4 = (x1 - self.h.x) * evals.l_0 + (x1 - apk_plus_h.x) * evals.l_minus_1;
            let a5 = (y1 - self.h.y) * evals.l_0 + (y1 - apk_plus_h.y) * evals.l_minus_1;

            let s = zeta - self.domain.group_gen_inv;
            a1 * s + f * (a2 * s + f * (a3 + f * (a4 + f * a5))) == proof.q_zeta * evals.vanishing_polynomial
        };
>>>>>>> 64f004bd
    }
}<|MERGE_RESOLUTION|>--- conflicted
+++ resolved
@@ -4,6 +4,7 @@
 use ark_ff::{One, PrimeField};
 use ark_std::test_rng;
 
+use bitvec::vec::BitVec;
 use bench_utils::{end_timer, start_timer};
 use merlin::Transcript;
 
@@ -37,94 +38,6 @@
         Self { domain, kzg_pvk, h: point_in_g1_complement(), pks_comm, preprocessed_transcript: empty_transcript }
     }
 
-<<<<<<< HEAD
-use crate::{endo, Proof, PublicKey, utils, PreparedVerifierKey, Bitmask};
-
-pub fn verify(
-    pks_x_comm: &ark_bw6_761::G1Affine,
-    pks_y_comm: &ark_bw6_761::G1Affine,
-    apk: &PublicKey,
-    bitmask: &Bitmask,
-    proof: &Proof,
-    vk: &PreparedVerifierKey) -> bool
-{
-    let rng = &mut test_rng(); //TODO: method parameter
-
-    let nu= proof.nu;
-
-    let t_accountability = start_timer!(|| "accountability check");
-    let b_at_zeta = utils::barycentric_eval_binary_at(proof.zeta, &bitmask, vk.domain);
-    assert_eq!(b_at_zeta, proof.b_zeta); // accountability
-    end_timer!(t_accountability);
-
-
-    let t_multiexp = start_timer!(|| "multiexp");
-    let nu_repr = nu.into_repr();
-    let w2_comm = utils::horner(&[proof.acc_x_comm, proof.acc_y_comm], nu_repr).into_affine();
-    let w1_comm = utils::horner(&[*pks_x_comm, *pks_y_comm, proof.b_comm, proof.q_comm, w2_comm], nu_repr);
-    end_timer!(t_multiexp);
-
-    let t_opening_points = start_timer!(|| "opening points evaluation");
-    let w1_zeta = utils::horner_field(&[proof.pks_x_zeta, proof.pks_y_zeta, proof.b_zeta, proof.q_zeta, proof.acc_x_zeta, proof.acc_y_zeta], nu);
-    let zeta_omega = proof.zeta * vk.domain.group_gen;
-    let w2_zeta_omega = utils::horner_field(&[proof.acc_x_zeta_omega, proof.acc_y_zeta_omega], nu);
-    end_timer!(t_opening_points);
-
-    let r: F = u128::rand(rng).into();
-
-    let t_kzg_batch_opening = start_timer!(|| "batched KZG openning");
-    let c = w1_comm + w2_comm.mul(r); //128-bit mul //TODO: w2_comm is affine
-    let v = vk.g.mul(w1_zeta + r * w2_zeta_omega); //377-bit FIXED BASE mul
-    let z = proof.w1_proof.mul(proof.zeta) + proof.w2_proof.mul(r * zeta_omega); // 128-bit mul + 377 bit mul
-    let lhs = c - v + z;
-    let mut rhs = proof.w2_proof.mul(r);  //128-bit mul
-    rhs.add_assign_mixed(&proof.w1_proof);
-    let to_affine = G1Projective::batch_normalization_into_affine(&[lhs, -rhs]); // Basically, not required, BW6 Miller's loop is in projective afair
-    let (lhs_affine, rhs_affine) = (to_affine[0], to_affine[1]);
-    assert!(BW6_761::product_of_pairings(&[
-        (lhs_affine.into(), vk.prepared_h.clone()),
-        (rhs_affine.into(), vk.prepared_beta_h.clone()),
-    ]).is_one());
-    end_timer!(t_kzg_batch_opening);
-
-    let t_lazy_subgroup_checks = start_timer!(|| "2 point lazy subgroup check");
-    endo::subgroup_check(&lhs);
-    endo::subgroup_check(&rhs);
-    end_timer!(t_lazy_subgroup_checks);
-
-    return {
-        let b = proof.b_zeta;
-        let x1 = proof.acc_x_zeta;
-        let y1 = proof.acc_y_zeta;
-        let x2 = proof.pks_x_zeta;
-        let y2 = proof.pks_y_zeta;
-        let x3 = proof.acc_x_zeta_omega;
-        let y3 = proof.acc_y_zeta_omega;
-
-        let a1 =
-            b * (
-                (x1 - x2) * (x1 - x2) * (x1 + x2 + x3)
-                    - (y2 - y1) * (y2 - y1)
-            ) + (F::one() - b) * (y3 - y1);
-
-        let a2 =
-            b * (
-                (x1 - x2) * (y3 + y1)
-                    - (y2 - y1) * (x3 - x1)
-            ) + (F::one() - b) * (x3 - x1);
-
-        let a3 = b * (F::one() - b);
-
-        let evals = &vk.lagrange_evaluations(proof.zeta);
-        let apk = apk.0.into_affine();
-        let apk_plus_h = vk.h + apk;
-        let a4 = (x1 - vk.h.x) * evals.l_0 + (x1 - apk_plus_h.x) * evals.l_minus_1;
-        let a5 = (y1 - vk.h.y) * evals.l_0 + (y1 - apk_plus_h.y) * evals.l_minus_1;
-
-        let s = proof.zeta - vk.domain.group_gen_inv;
-        let f = proof.phi;
-        a1 * s + f * (a2 * s + f * (a3 + f * (a4 + f * a5))) == proof.q_zeta * evals.vanishing_polynomial
-=======
     pub fn verify(
         &self,
         apk: &PublicKey,
@@ -218,6 +131,5 @@
             let s = zeta - self.domain.group_gen_inv;
             a1 * s + f * (a2 * s + f * (a3 + f * (a4 + f * a5))) == proof.q_zeta * evals.vanishing_polynomial
         };
->>>>>>> 64f004bd
     }
 }